"""Tests for the YAML-backed configuration system."""

import os
from pathlib import Path

<<<<<<< HEAD
from browser_use.config import CONFIG, load_config_yaml
=======
from browser_use.config import CONFIG, load_browser_use_config, load_config_yaml
>>>>>>> ad19ff15


class TestLazyConfig:
	"""Test lazy loading of environment variables through CONFIG object."""

	def test_config_reads_env_vars_lazily(self):
		"""Test that CONFIG reads environment variables each time they're accessed."""
		# Set an env var
		original_value = os.environ.get('BROWSER_USE_LOGGING_LEVEL', '')
		try:
			os.environ['BROWSER_USE_LOGGING_LEVEL'] = 'debug'
			assert CONFIG.BROWSER_USE_LOGGING_LEVEL == 'debug'

			# Change the env var
			os.environ['BROWSER_USE_LOGGING_LEVEL'] = 'info'
			assert CONFIG.BROWSER_USE_LOGGING_LEVEL == 'info'

			# Delete the env var to test default
			del os.environ['BROWSER_USE_LOGGING_LEVEL']
			assert CONFIG.BROWSER_USE_LOGGING_LEVEL == 'info'  # default value
		finally:
			# Restore original value
			if original_value:
				os.environ['BROWSER_USE_LOGGING_LEVEL'] = original_value
			else:
				os.environ.pop('BROWSER_USE_LOGGING_LEVEL', None)

	def test_boolean_env_vars(self):
		"""Test boolean environment variables are parsed correctly."""
		original_value = os.environ.get('ANONYMIZED_TELEMETRY', '')
		try:
			# Test true values
			for true_val in ['true', 'True', 'TRUE', 'yes', 'Yes', '1']:
				os.environ['ANONYMIZED_TELEMETRY'] = true_val
				assert CONFIG.ANONYMIZED_TELEMETRY is True, f'Failed for value: {true_val}'

			# Test false values
			for false_val in ['false', 'False', 'FALSE', 'no', 'No', '0']:
				os.environ['ANONYMIZED_TELEMETRY'] = false_val
				assert CONFIG.ANONYMIZED_TELEMETRY is False, f'Failed for value: {false_val}'
		finally:
			if original_value:
				os.environ['ANONYMIZED_TELEMETRY'] = original_value
			else:
				os.environ.pop('ANONYMIZED_TELEMETRY', None)

	def test_api_keys_lazy_loading(self):
		"""Test API keys are loaded lazily."""
		original_value = os.environ.get('OPENAI_API_KEY', '')
		try:
			# Test empty default
			os.environ.pop('OPENAI_API_KEY', None)
			assert CONFIG.OPENAI_API_KEY == ''

			# Set a value
			os.environ['OPENAI_API_KEY'] = 'test-key-123'
			assert CONFIG.OPENAI_API_KEY == 'test-key-123'

			# Change the value
			os.environ['OPENAI_API_KEY'] = 'new-key-456'
			assert CONFIG.OPENAI_API_KEY == 'new-key-456'
		finally:
			if original_value:
				os.environ['OPENAI_API_KEY'] = original_value
			else:
				os.environ.pop('OPENAI_API_KEY', None)

	def test_path_configuration(self):
		"""Test path configuration variables."""
		original_value = os.environ.get('XDG_CACHE_HOME', '')
		try:
			# Test custom path
			test_path = '/tmp/test-cache'
			os.environ['XDG_CACHE_HOME'] = test_path
			# Use Path().resolve() to handle symlinks (e.g., /tmp -> /private/tmp on macOS)
			from pathlib import Path

			assert CONFIG.XDG_CACHE_HOME == Path(test_path).resolve()

			# Test default path expansion
			os.environ.pop('XDG_CACHE_HOME', None)
			assert '/.cache' in str(CONFIG.XDG_CACHE_HOME)
		finally:
			if original_value:
				os.environ['XDG_CACHE_HOME'] = original_value
			else:
				os.environ.pop('XDG_CACHE_HOME', None)

	def test_cloud_sync_inherits_telemetry(self):
		"""Test BROWSER_USE_CLOUD_SYNC inherits from ANONYMIZED_TELEMETRY when not set."""
		telemetry_original = os.environ.get('ANONYMIZED_TELEMETRY', '')
		sync_original = os.environ.get('BROWSER_USE_CLOUD_SYNC', '')
		try:
			# When BROWSER_USE_CLOUD_SYNC is not set, it should inherit from ANONYMIZED_TELEMETRY
			os.environ['ANONYMIZED_TELEMETRY'] = 'true'
			os.environ.pop('BROWSER_USE_CLOUD_SYNC', None)
			assert CONFIG.BROWSER_USE_CLOUD_SYNC is True

			os.environ['ANONYMIZED_TELEMETRY'] = 'false'
			os.environ.pop('BROWSER_USE_CLOUD_SYNC', None)
			assert CONFIG.BROWSER_USE_CLOUD_SYNC is False

			# When explicitly set, it should use its own value
			os.environ['ANONYMIZED_TELEMETRY'] = 'false'
			os.environ['BROWSER_USE_CLOUD_SYNC'] = 'true'
			assert CONFIG.BROWSER_USE_CLOUD_SYNC is True
		finally:
			if telemetry_original:
				os.environ['ANONYMIZED_TELEMETRY'] = telemetry_original
			else:
				os.environ.pop('ANONYMIZED_TELEMETRY', None)
			if sync_original:
				os.environ['BROWSER_USE_CLOUD_SYNC'] = sync_original
			else:
				os.environ.pop('BROWSER_USE_CLOUD_SYNC', None)

	def test_load_config_yaml_expands_env_vars(self, tmp_path):
		"""Ensure ${VAR} placeholders inside YAML are expanded using environment variables."""
		config_path = tmp_path / 'test-config.yaml'
		config_path.write_text('llm:\n  api_keys:\n    openai: ${TEST_OPENAI_KEY}\n', encoding='utf-8')

		original_config_path = os.environ.get('BROWSER_USE_CONFIG_PATH')
		try:
			os.environ['TEST_OPENAI_KEY'] = 'secret-123'
			os.environ['BROWSER_USE_CONFIG_PATH'] = str(config_path)

			config = load_config_yaml(reload=True)
			assert config['llm']['api_keys']['openai'] == 'secret-123'
		finally:
			os.environ.pop('TEST_OPENAI_KEY', None)
			if original_config_path is None:
				os.environ.pop('BROWSER_USE_CONFIG_PATH', None)
			else:
				os.environ['BROWSER_USE_CONFIG_PATH'] = original_config_path
<<<<<<< HEAD
=======
			CONFIG.reload()

	def test_proxy_env_vars_merge(self, tmp_path):
		"""Proxy environment variables should merge with existing config values."""
		config_path = tmp_path / 'config-with-proxy.yaml'
		config_path.write_text(
			'browser:\n  proxy:\n    server: http://config.example.com:8080\n    username: config-user\n',
			encoding='utf-8',
		)

		original_config_path = os.environ.get('BROWSER_USE_CONFIG_PATH')
		original_proxy_env = {
			'BROWSER_USE_PROXY_URL': os.environ.get('BROWSER_USE_PROXY_URL'),
			'BROWSER_USE_PROXY_USERNAME': os.environ.get('BROWSER_USE_PROXY_USERNAME'),
			'BROWSER_USE_PROXY_PASSWORD': os.environ.get('BROWSER_USE_PROXY_PASSWORD'),
		}
		try:
			os.environ['BROWSER_USE_CONFIG_PATH'] = str(config_path)
			CONFIG.reload()

			initial_config = load_browser_use_config()
			assert initial_config['browser_profile']['proxy']['server'] == 'http://config.example.com:8080'
			assert initial_config['browser_profile']['proxy']['username'] == 'config-user'
			assert 'password' not in initial_config['browser_profile']['proxy']

			os.environ['BROWSER_USE_PROXY_PASSWORD'] = 'env-secret'
			updated_config = load_browser_use_config(reload=True)
			assert updated_config['browser_profile']['proxy']['server'] == 'http://config.example.com:8080'
			assert updated_config['browser_profile']['proxy']['username'] == 'config-user'
			assert updated_config['browser_profile']['proxy']['password'] == 'env-secret'
		finally:
			if original_config_path is None:
				os.environ.pop('BROWSER_USE_CONFIG_PATH', None)
			else:
				os.environ['BROWSER_USE_CONFIG_PATH'] = original_config_path
			for key, value in original_proxy_env.items():
				if value is None:
					os.environ.pop(key, None)
				else:
					os.environ[key] = value
			CONFIG.reload()

	def test_config_path_resolution_priority(self, tmp_path, monkeypatch):
		"""Ensure config resolution prefers explicit path, then cwd, then user config."""
		workspace = tmp_path / 'workspace'
		workspace.mkdir()
		monkeypatch.chdir(workspace)

		home_dir = tmp_path / 'home'
		home_dir.mkdir()
		monkeypatch.setenv('HOME', str(home_dir))
		monkeypatch.setenv('USERPROFILE', str(home_dir))

		# Prepare user config (lowest priority)
		user_config = home_dir / '.config' / 'browseruse' / 'config.yaml'
		user_config.parent.mkdir(parents=True, exist_ok=True)
		user_config.write_text('logging:\n  level: warning\n', encoding='utf-8')

		# Prepare project config (middle priority)
		project_config = workspace / 'config.yaml'
		project_config.write_text('logging:\n  level: info\n', encoding='utf-8')

		# Prepare explicit config (highest priority)
		explicit_config = tmp_path / 'explicit-config.yaml'
		explicit_config.write_text('logging:\n  level: debug\n', encoding='utf-8')

		original_config_path = os.environ.get('BROWSER_USE_CONFIG_PATH')
		try:
			# Highest priority: explicit env path
			os.environ['BROWSER_USE_CONFIG_PATH'] = str(explicit_config)
			CONFIG.reload()
			config = load_config_yaml()
			assert config['logging']['level'] == 'debug'

			# Remove explicit override -> should use project config
			os.environ.pop('BROWSER_USE_CONFIG_PATH', None)
			CONFIG.reload()
			config = load_config_yaml(reload=True)
			assert config['logging']['level'] == 'info'

			# Remove project config -> should fall back to user config
			project_config.unlink()
			CONFIG.reload()
			config = load_config_yaml(reload=True)
			assert config['logging']['level'] == 'warning'
		finally:
			if original_config_path is not None:
				os.environ['BROWSER_USE_CONFIG_PATH'] = original_config_path
			else:
				os.environ.pop('BROWSER_USE_CONFIG_PATH', None)
>>>>>>> ad19ff15
			CONFIG.reload()<|MERGE_RESOLUTION|>--- conflicted
+++ resolved
@@ -3,11 +3,7 @@
 import os
 from pathlib import Path
 
-<<<<<<< HEAD
-from browser_use.config import CONFIG, load_config_yaml
-=======
 from browser_use.config import CONFIG, load_browser_use_config, load_config_yaml
->>>>>>> ad19ff15
 
 
 class TestLazyConfig:
@@ -142,8 +138,6 @@
 				os.environ.pop('BROWSER_USE_CONFIG_PATH', None)
 			else:
 				os.environ['BROWSER_USE_CONFIG_PATH'] = original_config_path
-<<<<<<< HEAD
-=======
 			CONFIG.reload()
 
 	def test_proxy_env_vars_merge(self, tmp_path):
@@ -234,5 +228,4 @@
 				os.environ['BROWSER_USE_CONFIG_PATH'] = original_config_path
 			else:
 				os.environ.pop('BROWSER_USE_CONFIG_PATH', None)
->>>>>>> ad19ff15
 			CONFIG.reload()