--- conflicted
+++ resolved
@@ -1,10 +1,3 @@
-<<<<<<< HEAD
-import asyncio
-import os
-import random
-import string
-=======
->>>>>>> 04b62ba2
 import time
 
 import pytest
