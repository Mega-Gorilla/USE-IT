--- conflicted
+++ resolved
@@ -1503,23 +1503,14 @@
 async def setup_browser_session(task: Task, headless: bool, highlight_elements: bool = True) -> BrowserSession:
 	"""Setup browser session for the task"""
 	logger.debug(f'Browser setup: Initializing BrowserSession for task {task.task_id}')
-<<<<<<< HEAD
-	
-	# For login tasks, configure cookie saving to ensure save_storage_state() gets called
-	browser_session_kwargs = {
-		'user_data_dir': str(unique_user_data_dir),
+
+	# Use incognito mode (user_data_dir=None) for evaluations to avoid state pollution
+	profile_kwargs = {
+		'user_data_dir': None,  # Incognito mode - no persistent state
 		'headless': headless,
 		'chromium_sandbox': False,  # running in docker
-=======
-
-	# Use incognito mode (user_data_dir=None) for evaluations to avoid state pollution
-	profile = BrowserProfile(
-		user_data_dir=None,  # Incognito mode - no persistent state
-		headless=headless,
-		chromium_sandbox=False,  # running in docker
-		highlight_elements=highlight_elements,  # Control element highlighting (passed to profile)
-		keep_alive=True,
->>>>>>> 40d2c870
+		'highlight_elements': highlight_elements,  # Control element highlighting (passed to profile)
+		'keep_alive': True,
 		# higher timeouts = higher success rates on long tail of slow sites or if on a slow CI server
 		# timeout=60_000,
 		# default_timeout=60_000,
@@ -1529,21 +1520,19 @@
 		# wait_between_actions=0.5,
 		# ignore_https_errors=True,  # some eval tasks have http:// or broken https sites in them
 	}
-	
+
 	if hasattr(task, 'login_cookie') and task.login_cookie:
-		# For login tasks, we need to ensure cookies get saved to JSON format for evaluation
-		# Create the task folder if it doesn't exist
+		# For login tasks, configure storage_state to save cookies to JSON file
+		# This works even in incognito mode (user_data_dir=None)
 		task_folder = Path(f'saved_trajectories/{task.task_id}')
 		task_folder.mkdir(parents=True, exist_ok=True)
-		
-		# Configure storage_state to save cookies to JSON file
+
 		storage_state_path = task_folder / 'storage_state.json'
-		browser_session_kwargs['storage_state'] = str(storage_state_path)
-		
-		logger.debug(f"Login task {task.task_id}: Configured to save cookies to {storage_state_path}")
-	
-	browser_session = BrowserSession(**browser_session_kwargs)
-
+		profile_kwargs['storage_state'] = str(storage_state_path)
+
+		logger.debug(f'Login task {task.task_id}: Configured to save cookies to {storage_state_path}')
+
+	profile = BrowserProfile(**profile_kwargs)
 	browser_session = BrowserSession(browser_profile=profile)
 
 	# Start browser session
@@ -1606,36 +1595,37 @@
 	return agent.state.history, last_message
 
 
-<<<<<<< HEAD
-@observe(name='evaluate_task_result', span_type='EVALUATOR')
-async def evaluate_task_result(eval_model: BaseChatModel, task_folder: Path, task: Task | None = None) -> dict:
+@observe(name='evaluate_task_result', span_type='EVALUATOR')  # type: ignore[arg-type]
+async def evaluate_task_result(
+	eval_model: BaseChatModel, task_folder: Path, task: Task | None = None, use_mind2web: bool = False
+) -> dict:
 	"""Evaluate the task result"""
 	# Check if this is a login task that should use cookie-based evaluation
 	if task and hasattr(task, 'login_cookie') and task.login_cookie:
-		logger.info(f"Using cookie-based evaluation for login task {task.task_id}")
+		logger.info(f'Using cookie-based evaluation for login task {task.task_id}')
 		return await evaluate_task_with_login_cookie(task.login_cookie, task_folder)
 	else:
-		return await judge_task_result(eval_model, task_folder, score_threshold=3)
+		return await judge_task_result(eval_model, task_folder, score_threshold=3, use_mind2web=use_mind2web)
 
 
 async def evaluate_task_with_login_cookie(login_cookie: str, task_folder: Path) -> dict:
 	"""
 	Evaluate a login task by checking if the login_cookie is present in browser cookies.
-	
+
 	Args:
 		login_cookie: String identifier that should appear in cookies if login was successful
 		task_folder: Path to the task result folder containing saved cookies
-		
+
 	Returns:
 		Dictionary containing evaluation results similar to Online_Mind2Web_eval format
 	"""
 	# Look for cookies in saved_trajectories (saved by browser-use during shutdown)
 	cookies_file = task_folder / 'cookies.json'
 	storage_state_file = task_folder / 'storage_state.json'
-	
+
 	cookies_data = None
 	cookies_source = None
-	
+
 	# Try to load cookies from storage_state.json first (newer format)
 	if storage_state_file.exists():
 		try:
@@ -1644,8 +1634,8 @@
 				cookies_data = storage_state.get('cookies', [])
 				cookies_source = 'storage_state.json'
 		except Exception as e:
-			logger.warning(f"Failed to load storage_state.json: {e}")
-	
+			logger.warning(f'Failed to load storage_state.json: {e}')
+
 	# Fallback to cookies.json (older format)
 	if not cookies_data and cookies_file.exists():
 		try:
@@ -1653,8 +1643,8 @@
 				cookies_data = json.loads(await f.read())
 				cookies_source = 'cookies.json'
 		except Exception as e:
-			logger.warning(f"Failed to load cookies.json: {e}")
-	
+			logger.warning(f'Failed to load cookies.json: {e}')
+
 	if not cookies_data:
 		return {
 			'task_id': task_folder.name,
@@ -1663,11 +1653,11 @@
 			'error': 'No cookies file found for login task evaluation',
 			'score': 0.0,
 		}
-	
-	logger.debug(f"Found {len(cookies_data)} cookies from {cookies_source}")
-	
+
+	logger.debug(f'Found {len(cookies_data)} cookies from {cookies_source}')
+
 	# Check if this is an exact match requirement
-	if login_cookie.startswith("EXACTMATCH "):
+	if login_cookie.startswith('EXACTMATCH '):
 		# Extract the actual cookie name after "EXACTMATCH "
 		exact_cookie_name = login_cookie[11:]  # Remove "EXACTMATCH " prefix
 		is_exact_match = True
@@ -1678,30 +1668,30 @@
 		is_exact_match = False
 		search_target = login_cookie
 		logger.debug(f"Using substring matching for: '{login_cookie}'")
-	
+
 	# Check if login_cookie is present in cookies
 	login_cookie_found = False
 	matching_cookie_info = None
-	
+
 	for cookie in cookies_data:
 		cookie_name = cookie.get('name', '')
 		cookie_value = cookie.get('value', '')
-		
+
 		if is_exact_match:
 			# Exact match: check if cookie name exactly matches the target
 			if cookie_name == search_target:
 				login_cookie_found = True
 				matching_cookie_info = f"exact name match='{cookie_name}'"
-				logger.debug(f"Login cookie found with exact match: {matching_cookie_info}")
+				logger.debug(f'Login cookie found with exact match: {matching_cookie_info}')
 				break
 		else:
 			# Substring match: check if target appears in cookie name or value
 			if search_target in cookie_name or search_target in cookie_value:
 				login_cookie_found = True
 				matching_cookie_info = f"substring match in name='{cookie_name}'"
-				logger.debug(f"Login cookie found with substring match: {matching_cookie_info}")
+				logger.debug(f'Login cookie found with substring match: {matching_cookie_info}')
 				break
-	
+
 	# Prepare evaluation result
 	if login_cookie_found:
 		if is_exact_match:
@@ -1719,9 +1709,9 @@
 		success = False
 		score = 0.0
 		error = None
-	
+
 	logger.info(f"Cookie evaluation result: success={success} for login_cookie='{login_cookie}'")
-	
+
 	return {
 		'task_id': task_folder.name,
 		'judgement': judgement,
@@ -1729,12 +1719,6 @@
 		'error': error,
 		'score': score,
 	}
-=======
-@observe(name='evaluate_task_result', span_type='EVALUATOR')  # type: ignore[arg-type]
-async def evaluate_task_result(eval_model: BaseChatModel, task_folder: Path, use_mind2web: bool = False) -> dict:
-	"""Evaluate the task result"""
-	return await judge_task_result(eval_model, task_folder, score_threshold=3, use_mind2web=use_mind2web)
->>>>>>> 40d2c870
 
 
 def save_result_to_server(convex_url: str, secret_key: str, payload: dict) -> bool:
@@ -1937,11 +1921,9 @@
 					try:
 						logger.info(f'Task {task.task_id}: Evaluation starting.')
 						evaluation = await run_stage(
-<<<<<<< HEAD
-							Stage.EVALUATE, lambda: evaluate_task_result(eval_model, task_folder, task), timeout=300
-=======
-							Stage.EVALUATE, lambda: evaluate_task_result(eval_model, task_folder, use_mind2web_judge), timeout=300
->>>>>>> 40d2c870
+							Stage.EVALUATE,
+							lambda: evaluate_task_result(eval_model, task_folder, task, use_mind2web_judge),
+							timeout=300,
 						)
 						task_result.stage_completed(Stage.EVALUATE, evaluation)
 						logger.info(f'Task {task.task_id}: Evaluation completed.')
