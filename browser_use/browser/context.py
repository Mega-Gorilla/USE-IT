"""
Playwright browser on steroids.
"""

import asyncio
import base64
import gc
import json
import logging
import os
import re
import time
import uuid
from dataclasses import dataclass
from typing import TYPE_CHECKING, Optional

from rebrowser_playwright._impl._errors import TimeoutError
from rebrowser_playwright.async_api import Browser as PlaywrightBrowser
from rebrowser_playwright.async_api import (
	BrowserContext as PlaywrightBrowserContext,
)
from rebrowser_playwright.async_api import (
	ElementHandle,
	FrameLocator,
	Page,
)
from pydantic import BaseModel, ConfigDict, Field
from typing_extensions import TypedDict

from browser_use.browser.views import (
	BrowserError,
	BrowserState,
	TabInfo,
	URLNotAllowedError,
)
from browser_use.dom.service import DomService
from browser_use.dom.views import DOMElementNode, SelectorMap
from browser_use.utils import time_execution_async, time_execution_sync

if TYPE_CHECKING:
	from browser_use.browser.browser import Browser

logger = logging.getLogger(__name__)


class BrowserContextWindowSize(TypedDict):
	width: int
	height: int


class BrowserContextConfig(BaseModel):
	"""
	Configuration for the BrowserContext.

	Default values:
	    cookies_file: None
	        Path to cookies file for persistence

		disable_security: True
			Disable browser security features

	    minimum_wait_page_load_time: 0.5
	        Minimum time to wait before getting page state for LLM input

		wait_for_network_idle_page_load_time: 1.0
			Time to wait for network requests to finish before getting page state.
			Lower values may result in incomplete page loads.

	    maximum_wait_page_load_time: 5.0
	        Maximum time to wait for page load before proceeding anyway

	    wait_between_actions: 1.0
	        Time to wait between multiple per step actions

	    browser_window_size: {'width': 1280, 'height': 1100}
	        Default browser window size

	    no_viewport: False
	        Disable viewport

	    save_recording_path: None
	        Path to save video recordings

	    save_downloads_path: None
	        Path to save downloads to

	    trace_path: None
	        Path to save trace files. It will auto name the file with the TRACE_PATH/{context_id}.zip

	    locale: None
	        Specify user locale, for example en-GB, de-DE, etc. Locale will affect navigator.language value, Accept-Language request header value as well as number and date formatting rules. If not provided, defaults to the system default locale.

	    user_agent: 'Mozilla/5.0 (Windows NT 10.0; Win64; x64) AppleWebKit/537.36 (KHTML, like Gecko) Chrome/85.0.4183.102 Safari/537.36'
	        custom user agent to use.

	    highlight_elements: True
	        Highlight elements in the DOM on the screen

	    viewport_expansion: 500
	        Viewport expansion in pixels. This amount will increase the number of elements which are included in the state what the LLM will see. If set to -1, all elements will be included (this leads to high token usage). If set to 0, only the elements which are visible in the viewport will be included.

	    allowed_domains: None
	        List of allowed domains that can be accessed. If None, all domains are allowed.
	        Example: ['example.com', 'api.example.com']

	    include_dynamic_attributes: bool = True
	        Include dynamic attributes in the CSS selector. If you want to reuse the css_selectors, it might be better to set this to False.

	    is_mobile: None
	        Whether the meta viewport tag is taken into account and touch events are enabled.

	    has_touch: None
	        Whether to enable touch events in the browser.

	    geolocation: None
	        Geolocation to be used in the browser context. Example: {'latitude': 59.95, 'longitude': 30.31667}

	    permissions: None
	        Browser permissions to grant. Values might include: ['geolocation', 'notifications']

	    timezone_id: None
	        Changes the timezone of the browser. Example: 'Europe/Berlin'
	"""

	model_config = ConfigDict(
		arbitrary_types_allowed=True,
		extra='ignore',
		populate_by_name=True,
		from_attributes=True,
		validate_assignment=True,
		revalidate_instances='subclass-instances',
	)

	cookies_file: str | None = None
	minimum_wait_page_load_time: float = 0.25
	wait_for_network_idle_page_load_time: float = 0.5
	maximum_wait_page_load_time: float = 5
	wait_between_actions: float = 0.5

	disable_security: bool = True

	browser_window_size: BrowserContextWindowSize = Field(default_factory=lambda: {'width': 1280, 'height': 1100})
	no_viewport: Optional[bool] = None

	save_recording_path: str | None = None
	save_downloads_path: str | None = None
	save_har_path: str | None = None
	trace_path: str | None = None
	locale: str | None = None
	user_agent: str | None = None

	highlight_elements: bool = True
	viewport_expansion: int = 500
	allowed_domains: list[str] | None = None
	include_dynamic_attributes: bool = True

	keep_alive: bool = Field(default=False, alias='_force_keep_context_alive')  # used to be called _force_keep_context_alive
	is_mobile: bool | None = None
	has_touch: bool | None = None
	geolocation: dict | None = None
	permissions: list[str] | None = None
	timezone_id: str | None = None


class BrowserSession:
	def __init__(self, context: PlaywrightBrowserContext, cached_state: BrowserState | None = None):
		init_script = """
			(() => {
				if (!window.getEventListeners) {
					window.getEventListeners = function (node) {
						return node.__listeners || {};
					};

					// Save the original addEventListener
					const originalAddEventListener = Element.prototype.addEventListener;

					const eventProxy = {
						addEventListener: function (type, listener, options = {}) {
							// Initialize __listeners if not exists
							const defaultOptions = { once: false, passive: false, capture: false };
							if(typeof options === 'boolean') {
								options = { capture: options };
							}
							options = { ...defaultOptions, ...options };
							if (!this.__listeners) {
								this.__listeners = {};
							}

							// Initialize array for this event type if not exists
							if (!this.__listeners[type]) {
								this.__listeners[type] = [];
							}
							

							// Add the listener to __listeners
							this.__listeners[type].push({
								listener: listener,
								type: type,
								...options
							});

							// Call original addEventListener using the saved reference
							return originalAddEventListener.call(this, type, listener, options);
						}
					};

					Element.prototype.addEventListener = eventProxy.addEventListener;
				}
			})()
			"""
		self.active_tab = None
		self.context = context
		self.cached_state = cached_state
		self.context.on('page', lambda page: page.add_init_script(init_script))


@dataclass
class BrowserContextState:
	"""
	State of the browser context
	"""

	target_id: str | None = None  # CDP target ID


class BrowserContext:
	def __init__(
		self,
		browser: 'Browser',
		config: BrowserContextConfig | None = None,
		state: Optional[BrowserContextState] = None,
	):
		self.context_id = str(uuid.uuid4())

		self.config = config or BrowserContextConfig(**browser.config)
		self.browser = browser

		self.state = state or BrowserContextState()

		# Initialize these as None - they'll be set up when needed
		self.session: BrowserSession | None = None
		self.active_tab: Page | None = None

	async def __aenter__(self):
		"""Async context manager entry"""
		await self._initialize_session()
		return self

	async def __aexit__(self, exc_type, exc_val, exc_tb):
		"""Async context manager exit"""
		await self.close()

	@time_execution_async('--close')
	async def close(self):
		"""Close the browser instance"""

		try:
			if self.session is None:
				return

			# Then remove CDP protocol listeners
			if self._page_event_handler and self.session.context:
				try:
					# This actually sends a CDP command to unsubscribe
					self.session.context.remove_listener('page', self._page_event_handler)
				except Exception as e:
					logger.debug(f'Failed to remove CDP listener: {e}')
				self._page_event_handler = None

			await self.save_cookies()

			if self.config.trace_path:
				try:
					await self.session.context.tracing.stop(path=os.path.join(self.config.trace_path, f'{self.context_id}.zip'))
				except Exception as e:
					logger.debug(f'Failed to stop tracing: {e}')

			# This is crucial - it closes the CDP connection
			if not self.config.keep_alive:
				logger.debug('Closing browser context')
				try:
					await self.session.context.close()
				except Exception as e:
					logger.debug(f'Failed to close context: {e}')

		finally:
			# Dereference everything
			self.active_tab = None
			self.session = None
			self._page_event_handler = None

	def __del__(self):
		"""Cleanup when object is destroyed"""
		if not self.config.keep_alive and self.session is not None:
			logger.debug('BrowserContext was not properly closed before destruction')
			try:
				# Use sync Playwright method for force cleanup
				if hasattr(self.session.context, '_impl_obj'):
					asyncio.run(self.session.context._impl_obj.close())

				self.session = None
				gc.collect()
			except Exception as e:
				logger.warning(f'Failed to force close browser context: {e}')

	@time_execution_async('--initialize_session')
	async def _initialize_session(self):
		"""Initialize the browser session"""
		logger.debug(f'🌎  Initializing new browser context with id: {self.context_id}')

		playwright_browser = await self.browser.get_playwright_browser()
		context = await self._create_context(playwright_browser)
		self._page_event_handler = None

		# Get or create a page to use
		pages = context.pages

		self.session = BrowserSession(
			context=context,
			cached_state=None,
		)

		active_page = None
		if self.browser.config.cdp_url:
			# If we have a saved target ID, try to find and activate it
			if self.state.target_id:
				targets = await self._get_cdp_targets()
				for target in targets:
					if target['targetId'] == self.state.target_id:
						# Find matching page by URL
						for page in pages:
							if page.url == target['url']:
								active_page = page
								break
						break

		# If no target ID or couldn't find it, use existing page or create new
		if not active_page:
			if (
				pages
				and pages[0].url
				and not pages[0].url.startswith('chrome://')  # skip chrome internal pages e.g. settings, history, etc
				and not pages[0].url.startswith('chrome-extension://')  # skip hidden extension background pages
			):
				active_page = pages[0]
				logger.debug('🔍  Using existing page: %s', active_page.url)
			else:
				active_page = await context.new_page()
				await active_page.goto('about:blank')
				logger.debug('🆕  Created new page: %s', active_page.url)

			# Get target ID for the active page
			if self.browser.config.cdp_url:
				targets = await self._get_cdp_targets()
				for target in targets:
					if target['url'] == active_page.url:
						self.state.target_id = target['targetId']
						break

		# Bring page to front
		logger.debug('🫨  Bringing tab to front: %s', active_page)
		await active_page.bring_to_front()
		await active_page.wait_for_load_state('load')

		self.active_tab = active_page

		return self.session

	def _add_new_page_listener(self, context: PlaywrightBrowserContext):
		async def on_page(page: Page):
			if self.browser.config.cdp_url:
				await page.reload()  # Reload the page to avoid timeout errors
			await page.wait_for_load_state()
			logger.debug(f'📑  New page opened: {page.url}')

			if not page.url.startswith('chrome-extension://') and not page.url.startswith('chrome://'):
				self.active_tab = page

			if self.session is not None:
				self.state.target_id = None

		self._page_event_handler = on_page
		context.on('page', on_page)

	async def get_session(self) -> BrowserSession:
		"""Lazy initialization of the browser and related components"""
		if self.session is None:
			try:
				return await self._initialize_session()
			except Exception as e:
				logger.error(f'❌  Failed to create new browser session: {e} (did the browser process quit?)')
				raise e
		return self.session

	async def get_current_page(self) -> Page:
		"""Get the current page"""
		session = await self.get_session()
		return await self._get_current_page(session)

	async def _create_context(self, browser: PlaywrightBrowser):
		"""Creates a new browser context with anti-detection measures and loads cookies if available."""
		if self.browser.config.cdp_url and len(browser.contexts) > 0:
			context = browser.contexts[0]
		elif self.browser.config.browser_binary_path and len(browser.contexts) > 0:
			# Connect to existing Chrome instance instead of creating new one
			context = browser.contexts[0]
		else:
			# Original code for creating new context
			context = await browser.new_context(
<<<<<<< HEAD
				viewport=self.config.browser_window_size,
				no_viewport=False,
				**({"user_agent": self.config.user_agent} if self.config.user_agent is not None else {}),
=======
				no_viewport=True,
				user_agent=self.config.user_agent,
>>>>>>> f498c773
				java_script_enabled=True,
				bypass_csp=self.config.disable_security,
				ignore_https_errors=self.config.disable_security,
				record_video_dir=self.config.save_recording_path,
				record_video_size=self.config.browser_window_size,
				record_har_path=self.config.save_har_path,
				locale=self.config.locale,
				is_mobile=self.config.is_mobile,
				has_touch=self.config.has_touch,
				geolocation=self.config.geolocation,
				permissions=self.config.permissions,
				timezone_id=self.config.timezone_id,
			)

		if self.config.trace_path:
			await context.tracing.start(screenshots=True, snapshots=True, sources=True)

		# Load cookies if they exist
		if self.config.cookies_file and os.path.exists(self.config.cookies_file):
			with open(self.config.cookies_file, 'r') as f:
				cookies = json.load(f)
				logger.info(f'🍪  Loaded {len(cookies)} cookies from {self.config.cookies_file}')
				await context.add_cookies(cookies)

		# Expose anti-detection scripts
		await context.add_init_script(
			"""
			// rebrowser is flaky for some reason so we manually delete it
			delete window.__pwInitScripts;

			// Permissions
			const originalQuery = window.navigator.permissions.query;
			window.navigator.permissions.query = (parameters) => (
				parameters.name === 'notifications' ?
					Promise.resolve({ state: Notification.permission }) :
					originalQuery(parameters)
			);
			(function () {
				const originalAttachShadow = Element.prototype.attachShadow;
				Element.prototype.attachShadow = function attachShadow(options) {
					return originalAttachShadow.call(this, { ...options, mode: "open" });
				};
			})();
			"""
		)

		return context

	async def _wait_for_stable_network(self):
		page = await self.get_current_page()

		pending_requests = set()
		last_activity = asyncio.get_event_loop().time()

		# Define relevant resource types and content types
		RELEVANT_RESOURCE_TYPES = {
			'document',
			'stylesheet',
			'image',
			'font',
			'script',
			'iframe',
		}

		RELEVANT_CONTENT_TYPES = {
			'text/html',
			'text/css',
			'application/javascript',
			'image/',
			'font/',
			'application/json',
		}

		# Additional patterns to filter out
		IGNORED_URL_PATTERNS = {
			# Analytics and tracking
			'analytics',
			'tracking',
			'telemetry',
			'beacon',
			'metrics',
			# Ad-related
			'doubleclick',
			'adsystem',
			'adserver',
			'advertising',
			# Social media widgets
			'facebook.com/plugins',
			'platform.twitter',
			'linkedin.com/embed',
			# Live chat and support
			'livechat',
			'zendesk',
			'intercom',
			'crisp.chat',
			'hotjar',
			# Push notifications
			'push-notifications',
			'onesignal',
			'pushwoosh',
			# Background sync/heartbeat
			'heartbeat',
			'ping',
			'alive',
			# WebRTC and streaming
			'webrtc',
			'rtmp://',
			'wss://',
			# Common CDNs for dynamic content
			'cloudfront.net',
			'fastly.net',
		}

		async def on_request(request):
			# Filter by resource type
			if request.resource_type not in RELEVANT_RESOURCE_TYPES:
				return

			# Filter out streaming, websocket, and other real-time requests
			if request.resource_type in {
				'websocket',
				'media',
				'eventsource',
				'manifest',
				'other',
			}:
				return

			# Filter out by URL patterns
			url = request.url.lower()
			if any(pattern in url for pattern in IGNORED_URL_PATTERNS):
				return

			# Filter out data URLs and blob URLs
			if url.startswith(('data:', 'blob:')):
				return

			# Filter out requests with certain headers
			headers = request.headers
			if headers.get('purpose') == 'prefetch' or headers.get('sec-fetch-dest') in [
				'video',
				'audio',
			]:
				return

			nonlocal last_activity
			pending_requests.add(request)
			last_activity = asyncio.get_event_loop().time()
			# logger.debug(f'Request started: {request.url} ({request.resource_type})')

		async def on_response(response):
			request = response.request
			if request not in pending_requests:
				return

			# Filter by content type if available
			content_type = response.headers.get('content-type', '').lower()

			# Skip if content type indicates streaming or real-time data
			if any(
				t in content_type
				for t in [
					'streaming',
					'video',
					'audio',
					'webm',
					'mp4',
					'event-stream',
					'websocket',
					'protobuf',
				]
			):
				pending_requests.remove(request)
				return

			# Only process relevant content types
			if not any(ct in content_type for ct in RELEVANT_CONTENT_TYPES):
				pending_requests.remove(request)
				return

			# Skip if response is too large (likely not essential for page load)
			content_length = response.headers.get('content-length')
			if content_length and int(content_length) > 5 * 1024 * 1024:  # 5MB
				pending_requests.remove(request)
				return

			nonlocal last_activity
			pending_requests.remove(request)
			last_activity = asyncio.get_event_loop().time()
			# logger.debug(f'Request resolved: {request.url} ({content_type})')

		# Attach event listeners
		page.on('request', on_request)
		page.on('response', on_response)

		try:
			# Wait for idle time
			start_time = asyncio.get_event_loop().time()
			while True:
				await asyncio.sleep(0.1)
				now = asyncio.get_event_loop().time()
				if len(pending_requests) == 0 and (now - last_activity) >= self.config.wait_for_network_idle_page_load_time:
					break
				if now - start_time > self.config.maximum_wait_page_load_time:
					logger.debug(
						f'Network timeout after {self.config.maximum_wait_page_load_time}s with {len(pending_requests)} '
						f'pending requests: {[r.url for r in pending_requests]}'
					)
					break

		finally:
			# Clean up event listeners
			page.remove_listener('request', on_request)
			page.remove_listener('response', on_response)

		logger.debug(f'⚖️  Network stabilized for {self.config.wait_for_network_idle_page_load_time} seconds')

	async def _wait_for_page_and_frames_load(self, timeout_overwrite: float | None = None):
		"""
		Ensures page is fully loaded before continuing.
		Waits for either network to be idle or minimum WAIT_TIME, whichever is longer.
		Also checks if the loaded URL is allowed.
		"""
		# Start timing
		start_time = time.time()

		# Wait for page load
		try:
			await self._wait_for_stable_network()

			# Check if the loaded URL is allowed
			page = await self.get_current_page()
			await self._check_and_handle_navigation(page)
		except URLNotAllowedError as e:
			raise e
		except Exception:
			logger.warning('⚠️  Page load failed, continuing...')
			pass

		# Calculate remaining time to meet minimum WAIT_TIME
		elapsed = time.time() - start_time
		remaining = max((timeout_overwrite or self.config.minimum_wait_page_load_time) - elapsed, 0)

		logger.debug(f'--Page loaded in {elapsed:.2f} seconds, waiting for additional {remaining:.2f} seconds')

		# Sleep remaining time if needed
		if remaining > 0:
			await asyncio.sleep(remaining)

	def _is_url_allowed(self, url: str) -> bool:
		"""Check if a URL is allowed based on the whitelist configuration."""
		if not self.config.allowed_domains:
			return True

		try:
			from urllib.parse import urlparse

			parsed_url = urlparse(url)
			domain = parsed_url.netloc.lower()

			# Special case: Allow 'about:blank' explicitly
			if url == 'about:blank':
				return True

			# Remove port number if present
			if ':' in domain:
				domain = domain.split(':')[0]

			# Check if domain matches any allowed domain pattern
			return any(
				domain == allowed_domain.lower() or domain.endswith('.' + allowed_domain.lower())
				for allowed_domain in self.config.allowed_domains
			)
		except Exception as e:
			logger.error(f'⛔️  Error checking URL allowlist: {str(e)}')
			return False

	async def _check_and_handle_navigation(self, page: Page) -> None:
		"""Check if current page URL is allowed and handle if not."""
		if not self._is_url_allowed(page.url):
			logger.warning(f'⛔️  Navigation to non-allowed URL detected: {page.url}')
			try:
				await self.go_back()
			except Exception as e:
				logger.error(f'⛔️  Failed to go back after detecting non-allowed URL: {str(e)}')
			raise URLNotAllowedError(f'Navigation to non-allowed URL: {page.url}')

	async def navigate_to(self, url: str):
		"""Navigate to a URL"""
		if not self._is_url_allowed(url):
			raise BrowserError(f'Navigation to non-allowed URL: {url}')

		page = await self.get_current_page()
		await page.goto(url)
		await page.wait_for_load_state()

	async def refresh_page(self):
		"""Refresh the current page"""
		page = await self.get_current_page()
		await page.reload()
		await page.wait_for_load_state()

	async def go_back(self):
		"""Navigate back in history"""
		page = await self.get_current_page()
		try:
			# 10 ms timeout
			await page.go_back(timeout=10, wait_until='domcontentloaded')
			# await self._wait_for_page_and_frames_load(timeout_overwrite=1.0)
		except Exception as e:
			# Continue even if its not fully loaded, because we wait later for the page to load
			logger.debug(f'⏮️  Error during go_back: {e}')

	async def go_forward(self):
		"""Navigate forward in history"""
		page = await self.get_current_page()
		try:
			await page.go_forward(timeout=10, wait_until='domcontentloaded')
		except Exception as e:
			# Continue even if its not fully loaded, because we wait later for the page to load
			logger.debug(f'⏭️  Error during go_forward: {e}')

	async def close_current_tab(self):
		"""Close the current tab"""
		session = await self.get_session()
		page = await self._get_current_page(session)
		await page.close()
		self.active_tab = None
		# Switch to the first available tab if any exist
		if session.context.pages:
			await self.switch_to_tab(0)
			self.active_tab = session.context.pages[0]

		# otherwise the browser will be closed

	async def get_page_html(self) -> str:
		"""Get the current page HTML content"""
		page = await self.get_current_page()
		return await page.content()

	async def execute_javascript(self, script: str):
		"""Execute JavaScript code on the page"""
		page = await self.get_current_page()
		return await page.evaluate(script)

	async def get_page_structure(self) -> str:
		"""Get a debug view of the page structure including iframes"""
		debug_script = """(() => {
			function getPageStructure(element = document, depth = 0, maxDepth = 10) {
				if (depth >= maxDepth) return '';

				const indent = '  '.repeat(depth);
				let structure = '';

				// Skip certain elements that clutter the output
				const skipTags = new Set(['script', 'style', 'link', 'meta', 'noscript']);

				// Add current element info if it's not the document
				if (element !== document) {
					const tagName = element.tagName.toLowerCase();

					// Skip uninteresting elements
					if (skipTags.has(tagName)) return '';

					const id = element.id ? `#${element.id}` : '';
					const classes = element.className && typeof element.className === 'string' ?
						`.${element.className.split(' ').filter(c => c).join('.')}` : '';

					// Get additional useful attributes
					const attrs = [];
					if (element.getAttribute('role')) attrs.push(`role="${element.getAttribute('role')}"`);
					if (element.getAttribute('aria-label')) attrs.push(`aria-label="${element.getAttribute('aria-label')}"`);
					if (element.getAttribute('type')) attrs.push(`type="${element.getAttribute('type')}"`);
					if (element.getAttribute('name')) attrs.push(`name="${element.getAttribute('name')}"`);
					if (element.getAttribute('src')) {
						const src = element.getAttribute('src');
						attrs.push(`src="${src.substring(0, 50)}${src.length > 50 ? '...' : ''}"`);
					}

					// Add element info
					structure += `${indent}${tagName}${id}${classes}${attrs.length ? ' [' + attrs.join(', ') + ']' : ''}\\n`;

					// Handle iframes specially
					if (tagName === 'iframe') {
						try {
							const iframeDoc = element.contentDocument || element.contentWindow?.document;
							if (iframeDoc) {
								structure += `${indent}  [IFRAME CONTENT]:\\n`;
								structure += getPageStructure(iframeDoc, depth + 2, maxDepth);
							} else {
								structure += `${indent}  [IFRAME: No access - likely cross-origin]\\n`;
							}
						} catch (e) {
							structure += `${indent}  [IFRAME: Access denied - ${e.message}]\\n`;
						}
					}
				}

				// Get all child elements
				const children = element.children || element.childNodes;
				for (const child of children) {
					if (child.nodeType === 1) { // Element nodes only
						structure += getPageStructure(child, depth + 1, maxDepth);
					}
				}

				return structure;
			}

			return getPageStructure();
		})()"""

		page = await self.get_current_page()
		structure = await page.evaluate(debug_script)
		return structure

	@time_execution_sync('--get_state')  # This decorator might need to be updated to handle async
	async def get_state(self) -> BrowserState:
		"""Get the current state of the browser"""
		await self._wait_for_page_and_frames_load()
		session = await self.get_session()
		session.cached_state = await self._update_state()

		# Save cookies if a file is specified
		if self.config.cookies_file:
			asyncio.create_task(self.save_cookies())

		return session.cached_state

	async def _update_state(self, focus_element: int = -1) -> BrowserState:
		"""Update and return state."""
		session = await self.get_session()

		# Check if current page is still valid, if not switch to another available page
		try:
			page = await self.get_current_page()
			# Test if page is still accessible
			await page.evaluate('1')
		except Exception as e:
			logger.debug(f'👋  Current page is no longer accessible: {str(e)}')
			# Get all available pages
			pages = session.context.pages
			if pages:
				self.state.target_id = None
				page = await self._get_current_page(session)
				logger.debug(f'🔄  Switched to page: {await page.title()}')
			else:
				raise BrowserError('Browser closed: no valid pages available')

		try:
			await self.remove_highlights()
			dom_service = DomService(page)
			content = await dom_service.get_clickable_elements(
				focus_element=focus_element,
				viewport_expansion=self.config.viewport_expansion,
				highlight_elements=self.config.highlight_elements,
			)

			tabs_info = await self.get_tabs_info()

			# Get all cross-origin iframes within the page and open them in new tabs
			# mark the titles of the new tabs so the LLM knows to check them for additional content
			# unfortunately too buggy for now, too many sites use invisible cross-origin iframes for ads, tracking, youtube videos, social media, etc.
			# and it distracts the bot by openeing a lot of new tabs
			# iframe_urls = await dom_service.get_cross_origin_iframes()
			# for url in iframe_urls:
			# 	if url in [tab.url for tab in tabs_info]:
			# 		continue  # skip if the iframe if we already have it open in a tab
			# 	new_page_id = tabs_info[-1].page_id + 1
			# 	logger.debug(f'Opening cross-origin iframe in new tab #{new_page_id}: {url}')
			# 	await self.create_new_tab(url)
			# 	tabs_info.append(
			# 		TabInfo(
			# 			page_id=new_page_id,
			# 			url=url,
			# 			title=f'iFrame opened as new tab, treat as if embedded inside page #{self.state.target_id}: {page.url}',
			# 			parent_page_id=self.state.target_id,
			# 		)
			# 	)

			screenshot_b64 = await self.take_screenshot()
			pixels_above, pixels_below = await self.get_scroll_info(page)

			self.current_state = BrowserState(
				element_tree=content.element_tree,
				selector_map=content.selector_map,
				url=page.url,
				title=await page.title(),
				tabs=tabs_info,
				screenshot=screenshot_b64,
				pixels_above=pixels_above,
				pixels_below=pixels_below,
			)

			return self.current_state
		except Exception as e:
			logger.error(f'❌  Failed to update state: {str(e)}')
			# Return last known good state if available
			if hasattr(self, 'current_state'):
				return self.current_state
			raise

	# region - Browser Actions
	@time_execution_async('--take_screenshot')
	async def take_screenshot(self, full_page: bool = False) -> str:
		"""
		Returns a base64 encoded screenshot of the current page.
		"""
		page = await self.get_current_page()

		await page.bring_to_front()
		await page.wait_for_load_state()

		screenshot = await page.screenshot(
			full_page=full_page,
			animations='disabled',
		)

		screenshot_b64 = base64.b64encode(screenshot).decode('utf-8')

		# await self.remove_highlights()

		return screenshot_b64

	@time_execution_async('--remove_highlights')
	async def remove_highlights(self):
		"""
		Removes all highlight overlays and labels created by the highlightElement function.
		Handles cases where the page might be closed or inaccessible.
		"""
		try:
			page = await self.get_current_page()
			await page.evaluate(
				"""
                try {
                    // Remove the highlight container and all its contents
                    const container = document.getElementById('playwright-highlight-container');
                    if (container) {
                        container.remove();
                    }

                    // Remove highlight attributes from elements
                    const highlightedElements = document.querySelectorAll('[browser-user-highlight-id^="playwright-highlight-"]');
                    highlightedElements.forEach(el => {
                        el.removeAttribute('browser-user-highlight-id');
                    });
                } catch (e) {
                    console.error('Failed to remove highlights:', e);
                }
                """
			)
		except Exception as e:
			logger.debug(f'⚠  Failed to remove highlights (this is usually ok): {str(e)}')
			# Don't raise the error since this is not critical functionality
			pass

	# endregion

	# region - User Actions

	@classmethod
	def _convert_simple_xpath_to_css_selector(cls, xpath: str) -> str:
		"""Converts simple XPath expressions to CSS selectors."""
		if not xpath:
			return ''

		# Remove leading slash if present
		xpath = xpath.lstrip('/')

		# Split into parts
		parts = xpath.split('/')
		css_parts = []

		for part in parts:
			if not part:
				continue

			# Handle custom elements with colons by escaping them
			if ':' in part and '[' not in part:
				base_part = part.replace(':', r'\:')
				css_parts.append(base_part)
				continue

			# Handle index notation [n]
			if '[' in part:
				base_part = part[: part.find('[')]
				# Handle custom elements with colons in the base part
				if ':' in base_part:
					base_part = base_part.replace(':', r'\:')
				index_part = part[part.find('[') :]

				# Handle multiple indices
				indices = [i.strip('[]') for i in index_part.split(']')[:-1]]

				for idx in indices:
					try:
						# Handle numeric indices
						if idx.isdigit():
							index = int(idx) - 1
							base_part += f':nth-of-type({index + 1})'
						# Handle last() function
						elif idx == 'last()':
							base_part += ':last-of-type'
						# Handle position() functions
						elif 'position()' in idx:
							if '>1' in idx:
								base_part += ':nth-of-type(n+2)'
					except ValueError:
						continue

				css_parts.append(base_part)
			else:
				css_parts.append(part)

		base_selector = ' > '.join(css_parts)
		return base_selector

	@classmethod
	@time_execution_sync('--enhanced_css_selector_for_element')
	def _enhanced_css_selector_for_element(cls, element: DOMElementNode, include_dynamic_attributes: bool = True) -> str:
		"""
		Creates a CSS selector for a DOM element, handling various edge cases and special characters.

		Args:
		        element: The DOM element to create a selector for

		Returns:
		        A valid CSS selector string
		"""
		try:
			# Get base selector from XPath
			css_selector = cls._convert_simple_xpath_to_css_selector(element.xpath)

			# Handle class attributes
			if 'class' in element.attributes and element.attributes['class'] and include_dynamic_attributes:
				# Define a regex pattern for valid class names in CSS
				valid_class_name_pattern = re.compile(r'^[a-zA-Z_][a-zA-Z0-9_-]*$')

				# Iterate through the class attribute values
				classes = element.attributes['class'].split()
				for class_name in classes:
					# Skip empty class names
					if not class_name.strip():
						continue

					# Check if the class name is valid
					if valid_class_name_pattern.match(class_name):
						# Append the valid class name to the CSS selector
						css_selector += f'.{class_name}'
					else:
						# Skip invalid class names
						continue

			# Expanded set of safe attributes that are stable and useful for selection
			SAFE_ATTRIBUTES = {
				# Data attributes (if they're stable in your application)
				'id',
				# Standard HTML attributes
				'name',
				'type',
				'placeholder',
				# Accessibility attributes
				'aria-label',
				'aria-labelledby',
				'aria-describedby',
				'role',
				# Common form attributes
				'for',
				'autocomplete',
				'required',
				'readonly',
				# Media attributes
				'alt',
				'title',
				'src',
				# Custom stable attributes (add any application-specific ones)
				'href',
				'target',
			}

			if include_dynamic_attributes:
				dynamic_attributes = {
					'data-id',
					'data-qa',
					'data-cy',
					'data-testid',
				}
				SAFE_ATTRIBUTES.update(dynamic_attributes)

			# Handle other attributes
			for attribute, value in element.attributes.items():
				if attribute == 'class':
					continue

				# Skip invalid attribute names
				if not attribute.strip():
					continue

				if attribute not in SAFE_ATTRIBUTES:
					continue

				# Escape special characters in attribute names
				safe_attribute = attribute.replace(':', r'\:')

				# Handle different value cases
				if value == '':
					css_selector += f'[{safe_attribute}]'
				elif any(char in value for char in '"\'<>`\n\r\t'):
					# Use contains for values with special characters
					# Regex-substitute *any* whitespace with a single space, then strip.
					collapsed_value = re.sub(r'\s+', ' ', value).strip()
					# Escape embedded double-quotes.
					safe_value = collapsed_value.replace('"', '\\"')
					css_selector += f'[{safe_attribute}*="{safe_value}"]'
				else:
					css_selector += f'[{safe_attribute}="{value}"]'

			return css_selector

		except Exception:
			# Fallback to a more basic selector if something goes wrong
			tag_name = element.tag_name or '*'
			return f"{tag_name}[highlight_index='{element.highlight_index}']"

	@time_execution_async('--get_locate_element')
	async def get_locate_element(self, element: DOMElementNode) -> Optional[ElementHandle]:
		current_frame = await self.get_current_page()

		# Start with the target element and collect all parents
		parents: list[DOMElementNode] = []
		current = element
		while current.parent is not None:
			parent = current.parent
			parents.append(parent)
			current = parent

		# Reverse the parents list to process from top to bottom
		parents.reverse()

		# Process all iframe parents in sequence
		iframes = [item for item in parents if item.tag_name == 'iframe']
		for parent in iframes:
			css_selector = self._enhanced_css_selector_for_element(
				parent,
				include_dynamic_attributes=self.config.include_dynamic_attributes,
			)
			current_frame = current_frame.frame_locator(css_selector)

		css_selector = self._enhanced_css_selector_for_element(
			element, include_dynamic_attributes=self.config.include_dynamic_attributes
		)

		try:
			if isinstance(current_frame, FrameLocator):
				element_handle = await current_frame.locator(css_selector).element_handle()
				return element_handle
			else:
				# Try to scroll into view if hidden
				element_handle = await current_frame.query_selector(css_selector)
				if element_handle:
					await element_handle.scroll_into_view_if_needed()
					return element_handle
				return None
		except Exception as e:
			logger.error(f'❌  Failed to locate element: {str(e)}')
			return None

	@time_execution_async('--get_locate_element_by_xpath')
	async def get_locate_element_by_xpath(self, xpath: str) -> Optional[ElementHandle]:
		"""
		Locates an element on the page using the provided XPath.
		"""
		current_frame = await self.get_current_page()

		try:
			# Use XPath to locate the element
			element_handle = await current_frame.query_selector(f'xpath={xpath}')
			if element_handle:
				await element_handle.scroll_into_view_if_needed()
				return element_handle
			return None
		except Exception as e:
			logger.error(f'❌  Failed to locate element by XPath {xpath}: {str(e)}')
			return None

	@time_execution_async('--get_locate_element_by_css_selector')
	async def get_locate_element_by_css_selector(self, css_selector: str) -> Optional[ElementHandle]:
		"""
		Locates an element on the page using the provided CSS selector.
		"""
		current_frame = await self.get_current_page()

		try:
			# Use CSS selector to locate the element
			element_handle = await current_frame.query_selector(css_selector)
			if element_handle:
				await element_handle.scroll_into_view_if_needed()
				return element_handle
			return None
		except Exception as e:
			logger.error(f'❌  Failed to locate element by CSS selector {css_selector}: {str(e)}')
			return None

	@time_execution_async('--get_locate_element_by_text')
	async def get_locate_element_by_text(
		self, text: str, nth: Optional[int] = 0, element_type: Optional[str] = None
	) -> Optional[ElementHandle]:
		"""
		Locates an element on the page using the provided text.
		If `nth` is provided, it returns the nth matching element (0-based).
		If `element_type` is provided, filters by tag name (e.g., 'button', 'span').
		"""
		current_frame = await self.get_current_page()
		try:
			# handle also specific element type or use any type.
			selector = f'{element_type or "*"}:text("{text}")'
			elements = await current_frame.query_selector_all(selector)
			# considering only visible elements
			elements = [el for el in elements if await el.is_visible()]

			if not elements:
				logger.error(f"No visible element with text '{text}' found.")
				return None

			if nth is not None:
				if 0 <= nth < len(elements):
					element_handle = elements[nth]
				else:
					logger.error(f"Visible element with text '{text}' not found at index {nth}.")
					return None
			else:
				element_handle = elements[0]

			await element_handle.scroll_into_view_if_needed()
			return element_handle
		except Exception as e:
			logger.error(f"❌  Failed to locate element by text '{text}': {str(e)}")
			return None

	@time_execution_async('--input_text_element_node')
	async def _input_text_element_node(self, element_node: DOMElementNode, text: str):
		"""
		Input text into an element with proper error handling and state management.
		Handles different types of input fields and ensures proper element state before input.
		"""
		try:
			# Highlight before typing
			# if element_node.highlight_index is not None:
			# 	await self._update_state(focus_element=element_node.highlight_index)

			element_handle = await self.get_locate_element(element_node)

			if element_handle is None:
				raise BrowserError(f'Element: {repr(element_node)} not found')

			# Ensure element is ready for input
			try:
				await element_handle.wait_for_element_state('stable', timeout=1000)
				await element_handle.scroll_into_view_if_needed(timeout=1000)
			except Exception:
				pass

			# Get element properties to determine input method
			tag_handle = await element_handle.get_property('tagName')
			tag_name = (await tag_handle.json_value()).lower()
			is_contenteditable = await element_handle.get_property('isContentEditable')
			readonly_handle = await element_handle.get_property('readOnly')
			disabled_handle = await element_handle.get_property('disabled')

			readonly = await readonly_handle.json_value() if readonly_handle else False
			disabled = await disabled_handle.json_value() if disabled_handle else False

			if (await is_contenteditable.json_value() or tag_name == 'input') and not (readonly or disabled):
				await element_handle.evaluate('el => {el.textContent = ""; el.value = "";}')
				await element_handle.type(text, delay=5)
			else:
				await element_handle.fill(text)

		except Exception as e:
			logger.debug(f'❌  Failed to input text into element: {repr(element_node)}. Error: {str(e)}')
			raise BrowserError(f'Failed to input text into index {element_node.highlight_index}')

	@time_execution_async('--click_element_node')
	async def _click_element_node(self, element_node: DOMElementNode) -> Optional[str]:
		"""
		Optimized method to click an element using xpath.
		"""
		page = await self.get_current_page()

		try:
			# Highlight before clicking
			# if element_node.highlight_index is not None:
			# 	await self._update_state(focus_element=element_node.highlight_index)

			element_handle = await self.get_locate_element(element_node)

			if element_handle is None:
				raise Exception(f'Element: {repr(element_node)} not found')

			async def perform_click(click_func):
				"""Performs the actual click, handling both download
				and navigation scenarios."""
				if self.config.save_downloads_path:
					try:
						# Try short-timeout expect_download to detect a file download has been been triggered
						async with page.expect_download(timeout=5000) as download_info:
							await click_func()
						download = await download_info.value
						# Determine file path
						suggested_filename = download.suggested_filename
						unique_filename = await self._get_unique_filename(self.config.save_downloads_path, suggested_filename)
						download_path = os.path.join(self.config.save_downloads_path, unique_filename)
						await download.save_as(download_path)
						logger.debug(f'⬇️  Download triggered. Saved file to: {download_path}')
						return download_path
					except TimeoutError:
						# If no download is triggered, treat as normal click
						logger.debug('No download triggered within timeout. Checking navigation...')
						await page.wait_for_load_state()
						await self._check_and_handle_navigation(page)
				else:
					# Standard click logic if no download is expected
					await click_func()
					await page.wait_for_load_state()
					await self._check_and_handle_navigation(page)

			try:
				return await perform_click(lambda: element_handle.click(timeout=1500))
			except URLNotAllowedError as e:
				raise e
			except Exception:
				try:
					return await perform_click(lambda: page.evaluate('(el) => el.click()', element_handle))
				except URLNotAllowedError as e:
					raise e
				except Exception as e:
					raise Exception(f'Failed to click element: {str(e)}')

		except URLNotAllowedError as e:
			raise e
		except Exception as e:
			raise Exception(f'Failed to click element: {repr(element_node)}. Error: {str(e)}')

	@time_execution_async('--get_tabs_info')
	async def get_tabs_info(self) -> list[TabInfo]:
		"""Get information about all tabs"""
		session = await self.get_session()

		tabs_info = []
		for page_id, page in enumerate(session.context.pages):
			try:
				tab_info = TabInfo(page_id=page_id, url=page.url, title=await asyncio.wait_for(page.title(), timeout=1))
			except asyncio.TimeoutError:
				# page.title() can hang forever on tabs that are crashed/dissapeared/about:blank
				# we dont want to try automating those tabs because they will hang the whole script
				logger.debug('⚠  Failed to get tab info for tab #%s: %s (ignoring)', page_id, page.url)
				tab_info = TabInfo(page_id=page_id, url='about:blank', title='ignore this tab and do not use it')
			tabs_info.append(tab_info)

		return tabs_info

	@time_execution_async('--switch_to_tab')
	async def switch_to_tab(self, page_id: int) -> None:
		"""Switch to a specific tab by its page_id"""
		session = await self.get_session()
		pages = session.context.pages

		if page_id >= len(pages):
			raise BrowserError(f'No tab found with page_id: {page_id}')

		page = pages[page_id]

		# Check if the tab's URL is allowed before switching
		if not self._is_url_allowed(page.url):
			raise BrowserError(f'Cannot switch to tab with non-allowed URL: {page.url}')

		# Update target ID if using CDP
		if self.browser.config.cdp_url:
			targets = await self._get_cdp_targets()
			for target in targets:
				if target['url'] == page.url:
					self.state.target_id = target['targetId']
					break

		self.active_tab = page
		await page.bring_to_front()
		await page.wait_for_load_state()

	@time_execution_async('--create_new_tab')
	async def create_new_tab(self, url: str | None = None) -> None:
		"""Create a new tab and optionally navigate to a URL"""
		if url and not self._is_url_allowed(url):
			raise BrowserError(f'Cannot create new tab with non-allowed URL: {url}')

		session = await self.get_session()
		new_page = await session.context.new_page()

		self.active_tab = new_page

		await new_page.wait_for_load_state()

		if url:
			await new_page.goto(url)
			await self._wait_for_page_and_frames_load(timeout_overwrite=1)

		# Get target ID for new page if using CDP
		if self.browser.config.cdp_url:
			targets = await self._get_cdp_targets()
			for target in targets:
				if target['url'] == new_page.url:
					self.state.target_id = target['targetId']
					break

	# endregion

	# region - Helper methods for easier access to the DOM
	async def _get_current_page(self, session: BrowserSession) -> Page:
		pages = session.context.pages

		# Try to find page by target ID if using CDP
		if self.browser.config.cdp_url and self.state.target_id:
			targets = await self._get_cdp_targets()
			for target in targets:
				if target['targetId'] == self.state.target_id:
					for page in pages:
						if page.url == target['url']:
							return page

		if self.active_tab and self.active_tab in session.context.pages and not self.active_tab.is_closed():
			return self.active_tab

		# fall back to most recently opened non-extension page (extensions are almost always invisible background targets)
		non_extension_pages = [
			page for page in pages if not page.url.startswith('chrome-extension://') and not page.url.startswith('chrome://')
		]
		if non_extension_pages:
			return non_extension_pages[-1]

		# Fallback to opening a new tab in the active window
		try:
			return await session.context.new_page()
		except Exception:
			# there is no browser window available (perhaps the user closed it?)
			# reopen a new window in the browser and try again
			logger.warning('⚠️  No browser window available, opening a new window')
			await self._initialize_session()
			page = await session.context.new_page()
			self.active_tab = page
			return page

	async def get_selector_map(self) -> SelectorMap:
		session = await self.get_session()
		if session.cached_state is None:
			return {}
		return session.cached_state.selector_map

	async def get_element_by_index(self, index: int) -> ElementHandle | None:
		selector_map = await self.get_selector_map()
		element_handle = await self.get_locate_element(selector_map[index])
		return element_handle

	async def get_dom_element_by_index(self, index: int) -> DOMElementNode:
		selector_map = await self.get_selector_map()
		return selector_map[index]

	async def save_cookies(self):
		"""Save current cookies to file"""
		if self.session and self.session.context and self.config.cookies_file:
			try:
				cookies = await self.session.context.cookies()
				logger.debug(f'🍪  Saving {len(cookies)} cookies to {self.config.cookies_file}')

				# Check if the path is a directory and create it if necessary
				dirname = os.path.dirname(self.config.cookies_file)
				if dirname:
					os.makedirs(dirname, exist_ok=True)

				with open(self.config.cookies_file, 'w') as f:
					json.dump(cookies, f)
			except Exception as e:
				logger.warning(f'❌  Failed to save cookies: {str(e)}')

	async def is_file_uploader(self, element_node: DOMElementNode, max_depth: int = 3, current_depth: int = 0) -> bool:
		"""Check if element or its children are file uploaders"""
		if current_depth > max_depth:
			return False

		# Check current element
		is_uploader = False

		if not isinstance(element_node, DOMElementNode):
			return False

		# Check for file input attributes
		if element_node.tag_name == 'input':
			is_uploader = element_node.attributes.get('type') == 'file' or element_node.attributes.get('accept') is not None

		if is_uploader:
			return True

		# Recursively check children
		if element_node.children and current_depth < max_depth:
			for child in element_node.children:
				if isinstance(child, DOMElementNode):
					if await self.is_file_uploader(child, max_depth, current_depth + 1):
						return True

		return False

	async def get_scroll_info(self, page: Page) -> tuple[int, int]:
		"""Get scroll position information for the current page."""
		scroll_y = await page.evaluate('window.scrollY')
		viewport_height = await page.evaluate('window.innerHeight')
		total_height = await page.evaluate('document.documentElement.scrollHeight')
		pixels_above = scroll_y
		pixels_below = total_height - (scroll_y + viewport_height)
		return pixels_above, pixels_below

	async def reset_context(self):
		"""Reset the browser session
		Call this when you don't want to kill the context but just kill the state
		"""
		# close all tabs and clear cached state
		session = await self.get_session()

		pages = session.context.pages
		for page in pages:
			await page.close()

		self.active_tab = None
		session.cached_state = None
		self.state.target_id = None

	async def _get_unique_filename(self, directory, filename):
		"""Generate a unique filename by appending (1), (2), etc., if a file already exists."""
		base, ext = os.path.splitext(filename)
		counter = 1
		new_filename = filename
		while os.path.exists(os.path.join(directory, new_filename)):
			new_filename = f'{base} ({counter}){ext}'
			counter += 1
		return new_filename

	async def _get_cdp_targets(self) -> list[dict]:
		"""Get all CDP targets directly using CDP protocol"""
		if not self.browser.config.cdp_url or not self.session:
			return []

		try:
			pages = self.session.context.pages
			if not pages:
				return []

			cdp_session = await pages[0].context.new_cdp_session(pages[0])
			result = await cdp_session.send('Target.getTargets')
			await cdp_session.detach()
			return result.get('targetInfos', [])
		except Exception as e:
			logger.debug(f'Failed to get CDP targets: {e}')
			return []

	async def wait_for_element(self, selector: str, timeout: float) -> None:
		"""
		Waits for an element matching the given CSS selector to become visible.

		Args:
		    selector (str): The CSS selector of the element.
		    timeout (float): The maximum time to wait for the element to be visible (in milliseconds).

		Raises:
		    TimeoutError: If the element does not become visible within the specified timeout.
		"""
		page = await self.get_current_page()
		await page.wait_for_selector(selector, state='visible', timeout=timeout)<|MERGE_RESOLUTION|>--- conflicted
+++ resolved
@@ -407,14 +407,9 @@
 		else:
 			# Original code for creating new context
 			context = await browser.new_context(
-<<<<<<< HEAD
 				viewport=self.config.browser_window_size,
 				no_viewport=False,
 				**({"user_agent": self.config.user_agent} if self.config.user_agent is not None else {}),
-=======
-				no_viewport=True,
-				user_agent=self.config.user_agent,
->>>>>>> f498c773
 				java_script_enabled=True,
 				bypass_csp=self.config.disable_security,
 				ignore_https_errors=self.config.disable_security,
