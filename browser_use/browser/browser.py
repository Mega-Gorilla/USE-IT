"""
Playwright browser on steroids.
"""

import asyncio
import gc
import logging
import os
from dataclasses import dataclass, field
from typing import Literal

from playwright._impl._api_structures import ProxySettings
from playwright.async_api import Browser as PlaywrightBrowser
from playwright.async_api import (
	Playwright,
	async_playwright,
)

from browser_use.browser.chrome import CHROME_ARGS, CHROME_DOCKER_ARGS, CHROME_HEADLESS_ARGS
from browser_use.browser.context import BrowserContext, BrowserContextConfig
from browser_use.browser.utils.screen_resolution import get_screen_resolution, get_window_adjustments
from browser_use.utils import time_execution_async

logger = logging.getLogger(__name__)


IN_DOCKER = os.environ.get('IN_DOCKER', 'false').lower() == 'true'


@dataclass
class BrowserConfig:
	r"""
	Configuration for the Browser.

	Default values:
					headless: True
									Whether to run browser in headless mode

					disable_security: True
									Disable browser security features

					extra_browser_args: []
									Extra arguments to pass to the browser

					wss_url: None
									Connect to a browser instance via WebSocket

					cdp_url: None
									Connect to a browser instance via CDP

					browser_instance_path: None
									Path to a Browser instance to use to connect to your normal browser
									e.g. '/Applications/Google\ Chrome.app/Contents/MacOS/Google\ Chrome'
	"""

	headless: bool = False
	disable_security: bool = True
	extra_browser_args: list[str] = field(default_factory=list)
	browser_instance_path: str | None = None
	wss_url: str | None = None
	cdp_url: str | None = None

	proxy: ProxySettings | None = field(default=None)
	new_context_config: BrowserContextConfig = field(default_factory=BrowserContextConfig)

	_force_keep_browser_alive: bool = False
	browser_class: Literal['chromium', 'firefox', 'webkit'] = 'chromium'


# @singleton: TODO - think about id singleton makes sense here
# @dev By default this is a singleton, but you can create multiple instances if you need to.
class Browser:
	"""
	Playwright browser on steroids.

	This is persistant browser factory that can spawn multiple browser contexts.
	It is recommended to use only one instance of Browser per your application (RAM usage will grow otherwise).
	"""

	def __init__(
		self,
		config: BrowserConfig = BrowserConfig(),
	):
		logger.debug('Initializing new browser')
		self.config = config
		self.playwright: Playwright | None = None
		self.playwright_browser: PlaywrightBrowser | None = None

		self.disable_security_args = []
		if self.config.disable_security:
			self.disable_security_args = ['--disable-web-security', '--disable-site-isolation-trials']
			if self.config.browser_class == 'chromium':
				self.disable_security_args += [
					'--disable-features=IsolateOrigins,site-per-process',
				]

	async def new_context(self, config: BrowserContextConfig = BrowserContextConfig()) -> BrowserContext:
		"""Create a browser context"""
		return BrowserContext(config=config, browser=self)

	async def get_playwright_browser(self) -> PlaywrightBrowser:
		"""Get a browser context"""
		if self.playwright_browser is None:
			return await self._init()

		return self.playwright_browser

	@time_execution_async('--init (browser)')
	async def _init(self):
		"""Initialize the browser session"""
		playwright = await async_playwright().start()
		browser = await self._setup_browser(playwright)

		self.playwright = playwright
		self.playwright_browser = browser

		return self.playwright_browser

	async def _setup_cdp(self, playwright: Playwright) -> PlaywrightBrowser:
		"""Sets up and returns a Playwright Browser instance with anti-detection measures. Firefox has no longer CDP support."""
		if 'firefox' in (self.config.browser_instance_path or '').lower():
			raise ValueError(
				'CDP has been deprecated for firefox, check: https://fxdx.dev/deprecating-cdp-support-in-firefox-embracing-the-future-with-webdriver-bidi/'
			)
		if not self.config.cdp_url:
			raise ValueError('CDP URL is required')
		logger.info(f'Connecting to remote browser via CDP {self.config.cdp_url}')
		browser_class = getattr(playwright, self.config.browser_class)
		browser = await browser_class.connect_over_cdp(self.config.cdp_url)

		return browser

	async def _setup_wss(self, playwright: Playwright) -> PlaywrightBrowser:
		"""Sets up and returns a Playwright Browser instance with anti-detection measures."""
		if not self.config.wss_url:
			raise ValueError('WSS URL is required')
		logger.info(f'Connecting to remote browser via WSS {self.config.wss_url}')
		browser_class = getattr(playwright, self.config.browser_class)
		browser = await browser_class.connect(self.config.wss_url)
		return browser

	async def _setup_browser_with_instance(self, playwright: Playwright) -> PlaywrightBrowser:
		"""Sets up and returns a Playwright Browser instance with anti-detection measures."""
		if not self.config.browser_instance_path:
			raise ValueError('Chrome instance path is required')
		import subprocess

		import requests

		try:
			# Check if browser is already running
			response = requests.get('http://localhost:9222/json/version', timeout=2)
			if response.status_code == 200:
				logger.info('Reusing existing Chrome instance')
				browser_class = getattr(playwright, self.config.browser_class)
				browser = await browser_class.connect_over_cdp(
					endpoint_url='http://localhost:9222',
					timeout=20000,  # 20 second timeout for connection
				)
				return browser
		except requests.ConnectionError:
			logger.debug('No existing Chrome instance found, starting a new one')

		# Start a new Chrome instance
		chrome_launch_cmd = list(
			{
				self.config.browser_instance_path,
				*CHROME_ARGS,
				*(CHROME_DOCKER_ARGS if IN_DOCKER else []),
				*(CHROME_HEADLESS_ARGS if self.config.headless else []),
				*self.config.extra_browser_args,
			}
		)
		subprocess.Popen(
			chrome_launch_cmd,
			stdout=subprocess.DEVNULL,
			stderr=subprocess.DEVNULL,
		)

		# Attempt to connect again after starting a new instance
		for _ in range(10):
			try:
				response = requests.get('http://localhost:9222/json/version', timeout=2)
				if response.status_code == 200:
					break
			except requests.ConnectionError:
				pass
			await asyncio.sleep(1)

		# Attempt to connect again after starting a new instance
		try:
			browser_class = getattr(playwright, self.config.browser_class)
			browser = await browser_class.connect_over_cdp(
				endpoint_url='http://localhost:9222',
				timeout=20000,  # 20 second timeout for connection
			)
			return browser
		except Exception as e:
			logger.error(f'Failed to start a new Chrome instance.: {str(e)}')
			raise RuntimeError(
				' To start chrome in Debug mode, you need to close all existing Chrome instances and try again otherwise we can not connect to the instance.'
			)

	async def _setup_standard_browser(self, playwright: Playwright) -> PlaywrightBrowser:
		"""Sets up and returns a Playwright Browser instance with anti-detection measures."""
<<<<<<< HEAD
		browser_class = getattr(playwright, self.config.browser_class)

		args = {
			'chromium': [
				*(CHROME_DOCKER_ARGS if IN_DOCKER else []),
				*(CHROME_HEADLESS_ARGS if self.config.headless else []),
				*CHROME_ARGS,
				*self.disable_security_args,
				*self.config.extra_browser_args,
=======
		screen_size = get_screen_resolution()
		offset_x, offset_y = get_window_adjustments()
		args = {
			'chromium': [
				'--no-sandbox',
				'--disable-blink-features=AutomationControlled',
				'--disable-infobars',
				'--disable-background-timer-throttling',
				'--disable-popup-blocking',
				'--disable-backgrounding-occluded-windows',
				'--disable-renderer-backgrounding',
				'--disable-window-activation',
				'--disable-focus-on-load',
				'--no-first-run',
				'--no-default-browser-check',
				'--no-startup-window',
				f'--window-position={offset_x},{offset_y}',
				f'--window-size={screen_size["width"]},{screen_size["height"]}',
				'--force-device-scale-factor=1',
				'--window-position=0,0',
				'--enable-experimental-extension-apis',
>>>>>>> 765dd64e
			],
			'firefox': [
				'-no-remote',
				*self.disable_security_args,
				*self.config.extra_browser_args,
			],
			'webkit': [
				'--no-startup-window',
				*self.disable_security_args,
				*self.config.extra_browser_args,
			],
		}
		browser = await browser_class.launch(
			headless=self.config.headless,
			args=args[self.config.browser_class],
			proxy=self.config.proxy,
		)
		# convert to Browser
		return browser

	async def _setup_browser(self, playwright: Playwright) -> PlaywrightBrowser:
		"""Sets up and returns a Playwright Browser instance with anti-detection measures."""
		try:
			if self.config.cdp_url:
				return await self._setup_cdp(playwright)
			if self.config.wss_url:
				return await self._setup_wss(playwright)
			elif self.config.browser_instance_path:
				return await self._setup_browser_with_instance(playwright)
			else:
				return await self._setup_standard_browser(playwright)
		except Exception as e:
			logger.error(f'Failed to initialize Playwright browser: {str(e)}')
			raise

	async def close(self):
		"""Close the browser instance"""
		try:
			if not self.config._force_keep_browser_alive:
				if self.playwright_browser:
					await self.playwright_browser.close()
					del self.playwright_browser
				if self.playwright:
					await self.playwright.stop()
					del self.playwright
				# Then cleanup httpx clients
				await self.cleanup_httpx_clients()
		except Exception as e:
			logger.debug(f'Failed to close browser properly: {e}')
		finally:
			self.playwright_browser = None
			self.playwright = None

			gc.collect()

	def __del__(self):
		"""Async cleanup when object is destroyed"""
		try:
			if self.playwright_browser or self.playwright:
				loop = asyncio.get_running_loop()
				if loop.is_running():
					loop.create_task(self.close())
				else:
					asyncio.run(self.close())
		except Exception as e:
			logger.debug(f'Failed to cleanup browser in destructor: {e}')

	async def cleanup_httpx_clients(self):
		"""Cleanup all httpx clients"""
		import httpx
		import gc

		# Force garbage collection to make sure all clients are in memory
		gc.collect()
		
		# Get all httpx clients
		clients = [obj for obj in gc.get_objects() if isinstance(obj, httpx.AsyncClient)]
		
		# Close all clients
		for client in clients:
			if not client.is_closed:
				try:
					await client.aclose()
				except Exception as e:
					logger.debug(f"Error closing httpx client: {e}")<|MERGE_RESOLUTION|>--- conflicted
+++ resolved
@@ -203,19 +203,9 @@
 
 	async def _setup_standard_browser(self, playwright: Playwright) -> PlaywrightBrowser:
 		"""Sets up and returns a Playwright Browser instance with anti-detection measures."""
-<<<<<<< HEAD
-		browser_class = getattr(playwright, self.config.browser_class)
-
-		args = {
-			'chromium': [
-				*(CHROME_DOCKER_ARGS if IN_DOCKER else []),
-				*(CHROME_HEADLESS_ARGS if self.config.headless else []),
-				*CHROME_ARGS,
-				*self.disable_security_args,
-				*self.config.extra_browser_args,
-=======
 		screen_size = get_screen_resolution()
 		offset_x, offset_y = get_window_adjustments()
+		browser_class = getattr(playwright, self.config.browser_class)
 		args = {
 			'chromium': [
 				'--no-sandbox',
@@ -235,7 +225,11 @@
 				'--force-device-scale-factor=1',
 				'--window-position=0,0',
 				'--enable-experimental-extension-apis',
->>>>>>> 765dd64e
+				*(CHROME_DOCKER_ARGS if IN_DOCKER else []),
+				*(CHROME_HEADLESS_ARGS if self.config.headless else []),
+				*CHROME_ARGS,
+				*self.disable_security_args,
+				*self.config.extra_browser_args,
 			],
 			'firefox': [
 				'-no-remote',
@@ -305,19 +299,20 @@
 
 	async def cleanup_httpx_clients(self):
 		"""Cleanup all httpx clients"""
+		import gc
+
 		import httpx
-		import gc
 
 		# Force garbage collection to make sure all clients are in memory
 		gc.collect()
-		
+
 		# Get all httpx clients
 		clients = [obj for obj in gc.get_objects() if isinstance(obj, httpx.AsyncClient)]
-		
+
 		# Close all clients
 		for client in clients:
 			if not client.is_closed:
 				try:
 					await client.aclose()
 				except Exception as e:
-					logger.debug(f"Error closing httpx client: {e}")+					logger.debug(f'Error closing httpx client: {e}')