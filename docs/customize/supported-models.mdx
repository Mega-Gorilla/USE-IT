---
title: "Supported Models"
description: "Guide to using different chat models with Browser Use"
icon: "robot"
---

## Overview

Here's how to configure the models.

### Migration from Langchain

We have recently switched from Langchain to our own implementation of the models. To migrate the previous code, just replace `from langchain_openai import ChatOpenAI` with `from browser_use.llm import ChatOpenAI` etc. The methods should be compatible(ish).

We also made and example [here](https://github.com/browser-use/browser-use/blob/main/examples/models/langchain) to help you stay with Langchain in case your workflow requires it.

## Model Recommendations

<<<<<<< HEAD
We recommend using GPT-4.1 for the best performance (best accuracy around $0.01 per step). The best price to performance can be achieved using `gemini-2.0-flash-exp` (currently also the most popular model, costs around $0.001 per step).
=======
We recommend using GPT-4.1 for the best performance (best accuracy ~\$0.01 per step). The best price to performance can be achieved using `gemini-2.0-flash-exp` (currently also the most popular model, costs ~\$0.001 per step).
>>>>>>> f343de5d

## Supported Models

Our library natively supports the following models:

- OpenAI
- Anthropic
- AWS Bedrock (multiple providers)
- Azure OpenAI
- Gemini
- Groq

We also support all other models that can be called via OpenAI compatible API (deepseek, novita, x, qwen). Please open a PR if you want to add a model.

We have natively switched to structured output when possible,

### OpenAI

OpenAI's GPT-4.1 models are recommended for best performance.

```python
from browser_use.llm import ChatOpenAI
from browser_use import Agent

# Initialize the model
llm = ChatOpenAI(
    model="gpt-4.1",
)

# Create agent with the model
agent = Agent(
    task="Your task here",
    llm=llm
)
```

Required environment variables:

```bash .env
OPENAI_API_KEY=
```

### Anthropic

```python
from browser_use.llm import ChatAnthropic
from browser_use import Agent

# Initialize the model
llm = ChatAnthropic(
    model="claude-3-5-sonnet-20240620",
)

# Create agent with the model
agent = Agent(
    task="Your task here",
    llm=llm
)
```

And add the variable:

```bash .env
ANTHROPIC_API_KEY=
```

### Azure OpenAI

```python
from browser_use.llm import ChatAzureOpenAI
from browser_use import Agent
from pydantic import SecretStr
import os

# Initialize the model
llm = ChatAzureOpenAI(
    model="gpt-4.1",
)

# Create agent with the model
agent = Agent(
    task="Your task here",
    llm=llm
)
```

Required environment variables:

```bash .env
AZURE_OPENAI_ENDPOINT=https://your-endpoint.openai.azure.com/
AZURE_OPENAI_API_KEY=
```

### Gemini

> [!IMPORTANT] `GEMINI_API_KEY` was the old environment var name, it should be called `GOOGLE_API_KEY` as of 2025-05.

```python
from browser_use.llm import ChatGoogle
from browser_use import Agent
from dotenv import load_dotenv

# Read GOOGLE_API_KEY into env
load_dotenv()

# Initialize the model
llm = ChatGoogle(model='gemini-2.0-flash-exp')

# Create agent with the model
agent = Agent(
    task="Your task here",
    llm=llm
)
```

Required environment variables:

```bash .env
GOOGLE_API_KEY=
```

### AWS Bedrock

AWS Bedrock provides access to multiple model providers through a single API. We support both a general AWS Bedrock client and provider-specific convenience classes.

#### General AWS Bedrock (supports all providers)

```python
from browser_use.llm import ChatAWSBedrock
from browser_use import Agent

# Works with any Bedrock model (Anthropic, Meta, AI21, etc.)
llm = ChatAWSBedrock(
    model="anthropic.claude-3-5-sonnet-20240620-v1:0",  # or any Bedrock model
    aws_region="us-east-1",
)

# Create agent with the model
agent = Agent(
    task="Your task here",
    llm=llm
)
```

#### Anthropic Claude via AWS Bedrock (convenience class)

```python
from browser_use.llm import ChatAnthropicBedrock
from browser_use import Agent

# Anthropic-specific class with Claude defaults
llm = ChatAnthropicBedrock(
    model="anthropic.claude-3-5-sonnet-20240620-v1:0",
    aws_region="us-east-1",
)

# Create agent with the model
agent = Agent(
    task="Your task here",
    llm=llm
)
```

#### AWS Authentication

Required environment variables:

```bash .env
AWS_ACCESS_KEY_ID=
AWS_SECRET_ACCESS_KEY=
AWS_DEFAULT_REGION=us-east-1
```

You can also use AWS profiles or IAM roles instead of environment variables. The implementation supports:

- Environment variables (`AWS_ACCESS_KEY_ID`, `AWS_SECRET_ACCESS_KEY`, `AWS_DEFAULT_REGION`)
- AWS profiles and credential files
- IAM roles (when running on EC2)
- Session tokens for temporary credentials
- AWS SSO authentication (`aws_sso_auth=True`)

## Groq

```python
from browser_use.llm import ChatGroq
from browser_use import Agent

llm = ChatGroq(model="meta-llama/llama-4-maverick-17b-128e-instruct")

agent = Agent(
    task="Your task here",
    llm=llm
)
```

Required environment variables:

```bash .env
GROQ_API_KEY=
```

## Ollama

```python
from browser_use.llm import ChatOllama
from browser_use import Agent

llm = ChatOllama(model="llama3.1:8b")
```<|MERGE_RESOLUTION|>--- conflicted
+++ resolved
@@ -16,11 +16,7 @@
 
 ## Model Recommendations
 
-<<<<<<< HEAD
-We recommend using GPT-4.1 for the best performance (best accuracy around $0.01 per step). The best price to performance can be achieved using `gemini-2.0-flash-exp` (currently also the most popular model, costs around $0.001 per step).
-=======
 We recommend using GPT-4.1 for the best performance (best accuracy ~\$0.01 per step). The best price to performance can be achieved using `gemini-2.0-flash-exp` (currently also the most popular model, costs ~\$0.001 per step).
->>>>>>> f343de5d
 
 ## Supported Models
 
