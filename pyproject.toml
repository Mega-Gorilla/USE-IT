[project]
name = "browser-use"
description = "Make websites accessible for AI agents"
authors = [{ name = "Gregor Zunic" }]
version = "0.1.40"
readme = "README.md"
requires-python = ">=3.11,<4.0"
classifiers = [
    "Programming Language :: Python :: 3",
    "License :: OSI Approved :: MIT License",
    "Operating System :: OS Independent",
]
dependencies = [
    "httpx>=0.27.2",
    "pydantic>=2.10.4",
    "python-dotenv>=1.0.1",
    "requests>=2.32.3",
    "posthog>=3.7.0",
    "playwright>=1.51.0",
    "markdownify==1.1.0",
    "langchain-core==0.3.35",
    "langchain-openai==0.3.1",
    "langchain-anthropic==0.3.3",
    "langchain-ollama==0.2.2",
<<<<<<< HEAD
    "google-api-core>=2.24.0",
=======
    "pyperclip>=1.9.0",   # only used for examples
>>>>>>> b1fa8fdd
]
urls = { "Repository" = "https://github.com/browser-use/browser-use" }

[project.optional-dependencies]
dev = [
    "tokencost>=0.1.16",
    "build>=1.2.2",
    "pytest>=8.3.3",
    "pytest-asyncio>=0.24.0",
    "fastapi>=0.115.8",
    "inngest>=0.4.19",
    "uvicorn>=0.34.0",
    "langchain>=0.3.18",
    "langchain-aws>=0.2.11",
    "langchain-fireworks>=0.2.6",
    "langchain-google-genai==2.0.8",
]

[tool.ruff]
line-length = 130
select = ["E", "F", "I"]
fix = true

[tool.ruff.format]
quote-style = "single"
indent-style = "tab"
docstring-code-format = true

[build-system]
requires = ["hatchling"]
build-backend = "hatchling.build"

[tool.hatch.build]
include = [
  "browser_use/dom/buildDomTree.js",
]
<|MERGE_RESOLUTION|>--- conflicted
+++ resolved
@@ -22,11 +22,8 @@
     "langchain-openai==0.3.1",
     "langchain-anthropic==0.3.3",
     "langchain-ollama==0.2.2",
-<<<<<<< HEAD
     "google-api-core>=2.24.0",
-=======
     "pyperclip>=1.9.0",   # only used for examples
->>>>>>> b1fa8fdd
 ]
 urls = { "Repository" = "https://github.com/browser-use/browser-use" }
 
